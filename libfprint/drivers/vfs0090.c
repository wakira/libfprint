--- conflicted
+++ resolved
@@ -1515,21 +1515,20 @@
 	fpi_ssm_next_state(ssm);
 }
 
-<<<<<<< HEAD
 static void verify_callback1(struct fp_img_dev *idev, int status, void *data)
 {
     struct fpi_ssm *ssm = data;
-    struct image_download_t *imgdown = ssm->priv;
-    struct vfs_dev_t *vdev = VFS_DEV_FROM_SSM(ssm);
-    int offset = (ssm->cur_state == IMAGE_DOWNLOAD_STATE_1) ? 0x12 : 0x06;
+    struct image_download_t *imgdown = fpi_ssm_get_user_data(ssm);
+    struct vfs_dev_t *vdev = VFS_DEV_FROM_IMG(idev); // wakira: NOT SURE
+    int offset = (fpi_ssm_get_cur_state == IMAGE_DOWNLOAD_STATE_1) ? 0x12 : 0x06;
     int data_size = vdev->buffer_length - offset;
 
     if (status != LIBUSB_TRANSFER_COMPLETED) {
-        fp_err("Image download failed at state %d", ssm->cur_state);
+        fp_err("Image download failed at state %d", fpi_ssm_get_cur_state(ssm));
         if (status != LIBUSB_TRANSFER_CANCELLED)
             fpi_imgdev_session_error(idev, -EIO);
 
-        fpi_ssm_mark_aborted(ssm, status);
+        fpi_ssm_mark_failed(ssm, status);
         return;
     }
 
@@ -1538,7 +1537,7 @@
 
 static void verify_callback2(struct fp_img_dev *idev, int status, void *data)
 {
-    struct vfs_dev_t *vdev = idev->priv;
+    struct vfs_dev_t *vdev = VFS_DEV_FROM_IMG(idev);
     struct fpi_ssm *ssm = data;
     int interrupt_type;
 
@@ -1555,14 +1554,11 @@
     } else if (status == LIBUSB_TRANSFER_CANCELLED) {
         fpi_ssm_mark_completed(ssm);
     } else {
-        fpi_ssm_mark_aborted(ssm, usb_error_to_fprint_fail(idev, status));
+        fpi_ssm_mark_failed(ssm, usb_error_to_fprint_fail(idev, status));
     }
 }
 
-static void finger_image_download_ssm(struct fpi_ssm *ssm)
-=======
 static void finger_image_download_ssm(struct fpi_ssm *ssm, struct fp_dev *dev, void *data)
->>>>>>> 2e2e3821
 {
 	struct fp_img_dev *idev = FP_IMG_DEV(dev);
 	struct vfs_dev_t *vdev = VFS_DEV_FROM_IMG(idev);
@@ -1758,12 +1754,7 @@
 		}
 
 	case SCAN_STATE_SUCCESS:
-<<<<<<< HEAD
-		start_finger_image_download_subsm(ssm);
-=======
 		start_finger_image_download_subsm(idev, ssm);
-
->>>>>>> 2e2e3821
 		break;
 
 	case SCAN_STATE_HANDLE_SCAN_ERROR:
